--- conflicted
+++ resolved
@@ -43,13 +43,8 @@
 ]
 doc = [
     "ansys-api-platform-instancemanagement==1.1.3",
-<<<<<<< HEAD
-    "ansys-sphinx-theme==1.6.3",
+    "ansys-sphinx-theme==1.6.4",
     "numpydoc==1.10.0",
-=======
-    "ansys-sphinx-theme==1.6.4",
-    "numpydoc==1.9.0",
->>>>>>> e7fc960c
     "Sphinx==8.1.3",
     "sphinx-copybutton==0.5.2",
 ]
