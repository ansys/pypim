--- conflicted
+++ resolved
@@ -42,13 +42,8 @@
     "pytest-cov==6.1.1",
 ]
 doc = [
-<<<<<<< HEAD
-    "ansys-api-platform-instancemanagement==1.1.2",
+    "ansys-api-platform-instancemanagement==1.1.3",
     "ansys-sphinx-theme==1.4.2",
-=======
-    "ansys-api-platform-instancemanagement==1.1.3",
-    "ansys-sphinx-theme==1.2.6",
->>>>>>> d4bbca6f
     "numpydoc==1.8.0",
     "Sphinx==8.1.3",
     "sphinx-copybutton==0.5.2",
